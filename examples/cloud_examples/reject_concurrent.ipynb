--- conflicted
+++ resolved
@@ -64,15 +64,10 @@
     "try:\n",
     "    await client.runs.create(\n",
     "        thread[\"thread_id\"],\n",
-<<<<<<< HEAD
-    "        assistant[\"assistant_id\"],\n",
+    "        assistant_id,\n",
     "        input={\n",
     "            \"messages\": [{\"role\": \"human\", \"content\": \"what's the weather in nyc?\"}]\n",
     "        },\n",
-=======
-    "        assistant_id,\n",
-    "        input={\"messages\": [{\"role\": \"human\", \"content\": \"what's the weather in nyc?\"}]},\n",
->>>>>>> 19dd293c
     "        multitask_strategy=\"reject\",\n",
     "    )\n",
     "except httpx.HTTPStatusError as e:\n",
