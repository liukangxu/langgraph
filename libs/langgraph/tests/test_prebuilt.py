--- conflicted
+++ resolved
@@ -48,11 +48,8 @@
     create_react_agent,
     tools_condition,
 )
-<<<<<<< HEAD
 from langgraph.prebuilt.chain import _get_step_name
-=======
 from langgraph.prebuilt.chat_agent_executor import _validate_chat_history
->>>>>>> 782b9a79
 from langgraph.prebuilt.tool_node import (
     TOOL_CALL_ERROR_TEMPLATE,
     InjectedState,
